"""Module for catalog management classes and functions"""
from __future__ import annotations

import os
import logging
import json

import intake
from dask.delayed import Delayed

from geoquery.geoquery import GeoQuery

from geokube.core.datacube import DataCube
from geokube.core.dataset import Dataset

from .singleton import Singleton
from .util import log_execution_time
from .const import BaseRole
from .exception import UnauthorizedError

DEFAULT_MAX_REQUEST_SIZE_GB = 10


class Datastore(metaclass=Singleton):
    """Singleton component for managing catalog data"""

    _LOG = logging.getLogger("geokube.Datastore")

    def __init__(self) -> None:
        if "CATALOG_PATH" not in os.environ:
            self._LOG.error(
                "missing required environment variable: 'CATALOG_PATH'"
            )
            raise KeyError(
                "Missing required environment variable: 'CATALOG_PATH'"
            )
        if "CACHE_PATH" not in os.environ:
            self._LOG.error(
                "'CACHE_PATH' environment variable was not set. catalog will"
                " not be opened!"
            )
            raise RuntimeError(
                "'CACHE_PATH' environment variable was not set. catalog will"
                " not be opened!"
            )
        self.catalog = intake.open_catalog(os.environ["CATALOG_PATH"])
        self.cache_dir = os.environ["CACHE_PATH"]
        self._LOG.info("cache dir set to %s", self.cache_dir)
        self.cache = None

    @log_execution_time(_LOG)
    def get_cached_product_or_read(
        self, dataset_id: str, product_id: str,
    ) -> DataCube | Dataset:
        """Get product from the cache instead of loading files indicated in
        the catalog if `metadata_caching` set to `True`.
        If might return `geokube.DataCube` or `geokube.Dataset`.

        Parameters
        -------
        dataset_id : str
            ID of the dataset
        product_id : str
            ID of the dataset

        Returns
        -------
        kube : DataCube or Dataset
        """
        if self.cache is None:
            self._load_cache()
        if (
            dataset_id not in self.cache
            or product_id not in self.cache[dataset_id]
        ):
            self._LOG.info(
                "dataset `%s` or product `%s` not found in cache! Reading"
                " product!",
                dataset_id,
                product_id,
            )
            return self.catalog(CACHE_DIR=self.cache_dir)[dataset_id][
                product_id
            ].read_chunked()
        return self.cache[dataset_id][product_id]

    @log_execution_time(_LOG)
    def _load_cache(self, datasets: list[str] | None = None):
        if self.cache is None or datasets is None:
            self.cache = {}
            datasets = self.dataset_list()

        for i, dataset_id in enumerate(datasets):
            self._LOG.info(
                "loading cache for `%s` (%d/%d)",
                dataset_id,
                i + 1,
                len(datasets),
            )
            self.cache[dataset_id] = {}
            for product_id in self.product_list(dataset_id):
                catalog_entry = self.catalog(CACHE_DIR=self.cache_dir)[
                    dataset_id
                ][product_id]
                if not catalog_entry.metadata_caching:
                    self._LOG.info(
                        "`metadata_caching` for product %s.%s set to `False`",
                        dataset_id,
                        product_id,
                    )
                    continue
                try:
                    self.cache[dataset_id][
                        product_id
                    ] = catalog_entry.read_chunked()
                except ValueError:
                    self._LOG.error(
                        "failed to load cache for `%s.%s`",
                        dataset_id,
                        product_id,
                        exc_info=True,
                    ) 

    @log_execution_time(_LOG)
    def dataset_list(self) -> list:
        """Get list of datasets available in the catalog stored in `catalog`
        attribute

        Returns
        -------
        datasets : list
            List of datasets present in the catalog
        """
        datasets = set(self.catalog(CACHE_DIR=self.cache_dir))
        datasets -= {
            "medsea-rea-e3r1",
        }
        # NOTE: medsae cmip uses cftime.DatetimeNoLeap as time
        # need to think how to handle it
        return sorted(list(datasets))

    @log_execution_time(_LOG)
    def product_list(self, dataset_id: str):
        """Get list of products available in the catalog for dataset
        indicated by `dataset_id`

        Parameters
        ----------
        dataset_id : str
            ID of the dataset

        Returns
        -------
        products : list
            List of products for the dataset
        """
        return list(self.catalog(CACHE_DIR=self.cache_dir)[dataset_id])

    @log_execution_time(_LOG)
    def dataset_info(self, dataset_id: str):
        """Get information about the dataset and names of all available
        products (with their metadata)

        Parameters
        ----------
        dataset_id : str
            ID of the dataset

        Returns
        -------
        info : dict
            Dict of short information about the dataset
        """
        info = {}
        entry = self.catalog(CACHE_DIR=self.cache_dir)[dataset_id]
        if entry.metadata:
            info["metadata"] = entry.metadata
            info["metadata"]["id"] = dataset_id
        info["products"] = {}
        for product_id in entry:
            prod_entry = entry[product_id]
            info["products"][product_id] = prod_entry.metadata
            info["products"][product_id][
                "description"
            ] = prod_entry.description
        return info

    @log_execution_time(_LOG)
    def product_metadata(self, dataset_id: str, product_id: str):
        """Get product metadata directly from the catalog.

        Parameters
        ----------
        dataset_id : str
            ID of the dataset
        product_id : str
            ID of the product

        Returns
        -------
        metadata : dict
            DatasetMetadata of the product
        """
        return self.catalog(CACHE_DIR=self.cache_dir)[dataset_id][
            product_id
        ].metadata

    @log_execution_time(_LOG)
    def first_eligible_product_details(
        self,
        dataset_id: str,
        role: str | list[str] | None = None,
        use_cache: bool = False,
    ):
        """Get details for the 1st product of the dataset eligible for the `role`.
        If `role` is `None`, the `public` role is considered.

        Parameters
        ----------
        dataset_id : str
            ID of the dataset
        role : optional str or list of str, default=`None`
            Role code for which the 1st eligible product of a dataset
            should be selected
        use_cache : bool, optional, default=False
            Data will be loaded from cache if set to `True` or directly
            from the catalog otherwise

        Returns
        -------
        details : dict
            Details of the product

        Raises
        ------
        UnauthorizedError
            if none of product of the requested dataset is eligible for a role
        """
        info = {}
        product_ids = self.product_list(dataset_id)
        for prod_id in product_ids:
            if not self.is_product_valid_for_role(
                dataset_id, prod_id, role=role
            ):
                continue
            entry = self.catalog(CACHE_DIR=self.cache_dir)[dataset_id][prod_id]
            if entry.metadata:
                info["metadata"] = entry.metadata
            info["description"] = entry.description
            info["id"] = prod_id
            info["dataset"] = self.dataset_info(dataset_id=dataset_id)
            if use_cache:
                info["data"] = self.get_cached_product_or_read(
                    dataset_id, prod_id
                ).to_dict()
            else:
                info["data"] = entry.read_chunked().to_dict()
            return info
        raise UnauthorizedError()

    @log_execution_time(_LOG)
    def product_details(
        self,
        dataset_id: str,
        product_id: str,
        role: str | list[str] | None = None,
        use_cache: bool = False,
    ):
        """Get details for the single product

        Parameters
        ----------
        dataset_id : str
            ID of the dataset
        product_id : str
            ID of the product
        role : optional str or list of str, default=`None`
            Role code for which the the product is requested.
        use_cache : bool, optional, default=False
            Data will be loaded from cache if set to `True` or directly
            from the catalog otherwise

        Returns
        -------
        details : dict
            Details of the product

        Raises
        ------
        UnauthorizedError
            if the requested product is not eligible for a role
        """
        info = {}
        if not self.is_product_valid_for_role(
            dataset_id, product_id, role=role
        ):
            raise UnauthorizedError()
        entry = self.catalog(CACHE_DIR=self.cache_dir)[dataset_id][product_id]
        if entry.metadata:
            info["metadata"] = entry.metadata
        info["description"] = entry.description
        info["id"] = product_id
        info["dataset"] = self.dataset_info(dataset_id=dataset_id)
        if use_cache:
            info["data"] = self.get_cached_product_or_read(
                dataset_id, product_id
            ).to_dict()
        else:
            info["data"] = entry.read_chunked().to_dict()
        return info

    def product_info(
        self, dataset_id: str, product_id: str, use_cache: bool = False
    ):
        info = {}
        entry = self.catalog(CACHE_DIR=self.cache_dir)[dataset_id][product_id]
        if entry.metadata:
            info["metadata"] = entry.metadata
        if use_cache:
            info["data"] = self.get_cached_product_or_read(
                dataset_id, product_id
            ).to_dict()
        else:
            info["data"] = entry.read_chunked().to_dict()
        return info

    @log_execution_time(_LOG)
    def query(
        self,
        dataset_id: str,
        product_id: str,
        query: GeoQuery | dict | str,
        compute: None | bool = False,
    ) -> DataCube:
        """Query dataset

        Parameters
        ----------
        dataset_id : str
            ID of the dataset
        product_id : str
            ID of the product
        query : GeoQuery or dict or str or bytes or bytearray
            Query to be executed for the given product
        compute : bool, optional, default=False
            If True, resulting data of DataCube will be computed, otherwise
            DataCube with `dask.Delayed` object will be returned

        Returns
        -------
        kube : DataCube
            DataCube processed according to `query`
        """
        self._LOG.debug("query: %s", query)
        geoquery: GeoQuery = GeoQuery.parse(query)
        self._LOG.debug("processing GeoQuery: %s", geoquery)
        # NOTE: we always use catalog directly and single product cache
        self._LOG.debug("loading product...")
        kube = self.catalog(CACHE_DIR=self.cache_dir)[dataset_id][
            product_id
        ].read_chunked()
        self._LOG.debug("original kube len: %s", len(kube))
        return Datastore._process_query(kube, geoquery, compute)

    @log_execution_time(_LOG)
    def estimate(
        self,
        dataset_id: str,
        product_id: str,
        query: GeoQuery | dict | str,
    ) -> int:
        """Estimate dataset size

        Parameters
        ----------
        dataset_id : str
            ID of the dataset
        product_id : str
            ID of the product
        query : GeoQuery or dict or str
            Query to be executed for the given product

        Returns
        -------
        size : int
            Number of bytes of the estimated kube
        """
        self._LOG.debug("query: %s", query)
        geoquery: GeoQuery = GeoQuery.parse(query)
        self._LOG.debug("processing GeoQuery: %s", geoquery)
        # NOTE: we always use catalog directly and single product cache
        self._LOG.debug("loading product...")
        # NOTE: for estimation we use cached products
<<<<<<< HEAD
        kube = self.get_cached_product_or_read(dataset_id, product_id, 
                                               query=query)
=======
        kube = self.get_cached_product_or_read(dataset_id, product_id)
>>>>>>> a06f748d
        self._LOG.debug("original kube len: %s", len(kube))
        return Datastore._process_query(kube, geoquery, False).nbytes

    @log_execution_time(_LOG)
    def is_product_valid_for_role(
        self,
        dataset_id: str,
        product_id: str,
        role: str | list[str] | None = None,
    ):
        entry = self.catalog(CACHE_DIR=self.cache_dir)[dataset_id][product_id]
        product_role = BaseRole.PUBLIC
        if entry.metadata:
            product_role = entry.metadata.get("role", BaseRole.PUBLIC)
        if product_role == BaseRole.PUBLIC:
            return True
        if not role:
            # NOTE: it means, we consider the public profile
            return False
        if BaseRole.ADMIN in role:
            return True
        if product_role in role:
            return True
        return False

    @staticmethod
    def _process_query(kube, query: GeoQuery, compute: None | bool = False):
        if isinstance(kube, Dataset):
            Datastore._LOG.debug("filtering with: %s", query.filters)
            try:
                kube = kube.filter(**query.filters)
            except ValueError as err:
                Datastore._LOG.warning("could not filter by one of the key: %s", err)
            Datastore._LOG.debug("resulting kube len: %s", len(kube))
        if isinstance(kube, Delayed) and compute:
            kube = kube.compute()
        if query.variable:
            Datastore._LOG.debug("selecting fields...")
            kube = kube[query.variable]
        if query.area:
            Datastore._LOG.debug("subsetting by geobbox...")
            kube = kube.geobbox(**query.area)
        if query.location:
            Datastore._LOG.debug("subsetting by locations...")
            kube = kube.locations(**query.location)
        if query.time:
            Datastore._LOG.debug("subsetting by time...")
            kube = kube.sel(
                **{
                    "time": Datastore._maybe_convert_dict_slice_to_slice(
                        query.time
                    )
                }
            )
        if query.vertical:
            Datastore._LOG.debug("subsetting by vertical...")
            if isinstance(
                    vertical := Datastore._maybe_convert_dict_slice_to_slice(
                        query.vertical
                    ),
                    slice,
            ):
                method = None
            else:
                method = "nearest"
            kube = kube.sel(vertical=vertical, method=method)
        return kube.compute() if compute else kube

    @staticmethod
    def _maybe_convert_dict_slice_to_slice(dict_vals):
        if "start" in dict_vals or "stop" in dict_vals:
            return slice(
                dict_vals.get("start"),
                dict_vals.get("stop"),
                dict_vals.get("step"),
            )
        return dict_vals<|MERGE_RESOLUTION|>--- conflicted
+++ resolved
@@ -391,12 +391,7 @@
         # NOTE: we always use catalog directly and single product cache
         self._LOG.debug("loading product...")
         # NOTE: for estimation we use cached products
-<<<<<<< HEAD
-        kube = self.get_cached_product_or_read(dataset_id, product_id, 
-                                               query=query)
-=======
         kube = self.get_cached_product_or_read(dataset_id, product_id)
->>>>>>> a06f748d
         self._LOG.debug("original kube len: %s", len(kube))
         return Datastore._process_query(kube, geoquery, False).nbytes
 
